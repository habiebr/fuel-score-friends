--- conflicted
+++ resolved
@@ -15,15 +15,9 @@
 
 export function BottomNav({ onAddMeal: _onAddMeal }: BottomNavProps) {
   return (
-<<<<<<< HEAD
-    <nav className="fixed bottom-0 left-0 right-0 z-[9999] safe-area-inset-bottom pb-4 animate-slide-up">
-      <div className="max-w-none mx-auto px-4">
-        <div className="flex items-center justify-around rounded-3xl border border-border/80 bg-background/90 backdrop-blur-xl shadow-[0_-18px_45px_rgba(5,10,20,0.85)] py-3">
-=======
     <nav className="fixed bottom-0 left-0 right-0 z-50 safe-area-inset-bottom pb-2 sm:pb-4">
       <div className="max-w-none mx-auto px-2 sm:px-4">
         <div className="flex items-center justify-between rounded-3xl border border-border/60 bg-background/70 backdrop-blur-2xl shadow-[0_-18px_45px_rgba(5,10,20,0.65)] py-2 px-1 sm:py-3 sm:px-2">
->>>>>>> a828ea13
           <NavLink
             to="/"
             className={({ isActive }) =>
