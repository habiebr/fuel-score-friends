--- conflicted
+++ resolved
@@ -208,79 +208,6 @@
     setIsSyncing(true);
     setSyncStatus('pending');
 
-<<<<<<< HEAD
-    const performSync = async (accessToken: string, attempt: number): Promise<GoogleFitData | null> => {
-      try {
-        // Validate token before making API calls
-        if (!accessToken) {
-          throw new Error('No access token available');
-        }
-
-        const today = new Date();
-        const startOfDay = new Date(today.getFullYear(), today.getMonth(), today.getDate());
-        const endOfDay = new Date(startOfDay.getTime() + 24 * 60 * 60 * 1000);
-
-        const aggregate = async (dataTypeName: string) => {
-          const res = await fetch('/fitness', {
-            method: 'POST',
-            headers: {
-              'Authorization': `Bearer ${accessToken}`,
-              'Content-Type': 'application/json'
-            },
-            body: JSON.stringify({
-              aggregateBy: [{ dataTypeName }],
-              bucketByTime: { durationMillis: 24 * 60 * 60 * 1000 },
-              startTimeMillis: startOfDay.getTime(),
-              endTimeMillis: endOfDay.getTime()
-            })
-          });
-
-          if (res.status === 401) {
-            const err: any = new Error('Google Fit token expired');
-            err.status = 401;
-            throw err;
-          }
-
-          if (!res.ok) {
-            const errorText = await res.text();
-            throw new Error(`Google Fit API error: ${res.status} - ${errorText}`);
-          }
-
-          return await res.json();
-        };
-
-        const [stepsData, caloriesData, activeMinutesData, heartRateData] = await Promise.all([
-          aggregate('com.google.step_count.delta'),
-          aggregate('com.google.calories.expended'),
-          aggregate('com.google.active_minutes'),
-          aggregate('com.google.heart_rate.bpm').catch(() => null)
-        ]);
-
-        const steps = stepsData.bucket?.[0]?.dataset?.[0]?.point?.[0]?.value?.[0]?.intVal || 0;
-        const caloriesBurned = caloriesData.bucket?.[0]?.dataset?.[0]?.point?.[0]?.value?.[0]?.fpVal || 0;
-        const activeMinutes = activeMinutesData.bucket?.[0]?.dataset?.[0]?.point?.[0]?.value?.[0]?.intVal || 0;
-        const heartRateAvg = heartRateData?.bucket?.[0]?.dataset?.[0]?.point?.[0]?.value?.[0]?.fpVal;
-
-        // For sessions, we'll need to create a proxy or use a different approach
-        // For now, let's skip sessions to avoid CORS issues
-        let sessions: any[] = [];
-        try {
-          const sessionsRes = await fetch(
-            `/fitness?startTime=${startOfDay.toISOString()}&endTime=${endOfDay.toISOString()}`,
-            { 
-              method: 'GET',
-              headers: { 'Authorization': `Bearer ${accessToken}` } 
-            }
-          );
-          if (sessionsRes.ok) {
-            const sessionsData = await sessionsRes.json();
-            sessions = sessionsData.session || [];
-          }
-        } catch (error) {
-          console.warn('Failed to fetch sessions (proxy not available):', error);
-          sessions = [];
-        }
-=======
     try {
       const accessToken = await getGoogleAccessToken();
       if (!accessToken) {
@@ -298,7 +225,6 @@
       if (!session?.access_token) {
         throw new Error('Not signed in');
       }
->>>>>>> a828ea13
 
       // Add timeout to prevent hanging requests (reduced to 15s for faster response)
       const controller = new AbortController();
